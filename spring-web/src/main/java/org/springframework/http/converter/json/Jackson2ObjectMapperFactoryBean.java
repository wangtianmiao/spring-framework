--- conflicted
+++ resolved
@@ -119,13 +119,7 @@
  * <li><a href="https://github.com/FasterXML/jackson-datatype-jdk8">jackson-datatype-jdk8</a>:
  * support for other Java 8 types like {@link java.util.Optional}</li>
  * <li><a href="https://github.com/FasterXML/jackson-datatype-jsr310">jackson-datatype-jsr310</a>:
-<<<<<<< HEAD
- * support for Java 8 Date & Time API types</li>
-=======
  * support for Java 8 Date &amp; Time API types</li>
- * <li><a href="https://github.com/FasterXML/jackson-datatype-joda">jackson-datatype-joda</a>:
- * support for Joda-Time types</li>
->>>>>>> bfdc99ab
  * <li><a href="https://github.com/FasterXML/jackson-module-kotlin">jackson-module-kotlin</a>:
  * support for Kotlin classes and data classes</li>
  * </ul>
